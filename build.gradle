def artifactId = 'buildinfo'
/*
 * Copyright (C) 2010 JFrog Ltd.
 *
 * Licensed under the Apache License, Version 2.0 (the "License");
 * you may not use this file except in compliance with the License.
 * You may obtain a copy of the License at
 *
 * http://www.apache.org/licenses/LICENSE-2.0
 *
 * Unless required by applicable law or agreed to in writing, software
 * distributed under the License is distributed on an "AS IS" BASIS,
 * WITHOUT WARRANTIES OR CONDITIONS OF ANY KIND, either express or implied.
 * See the License for the specific language governing permissions and
 * limitations under the License.
 */

/*apply {
  apply from: 'http://gradle.artifactoryonline.com/gradle/repo/artifactoryplugin/artifactoryplugin/0.5-SNAPSHOT/artifactoryplugin-0.5-SNAPSHOT.gradle'
}*/

allprojects {
  group = 'org.jfrog.buildinfo'
  version = '1.4.x-SNAPSHOT'
}
subprojects {
  apply {
    apply plugin: 'java'
    apply plugin: 'groovy'
    apply plugin: 'maven'
  }
<<<<<<< HEAD
  group = 'org.jfrog.buildinfo'
  version = '1.3.1'
}
subprojects {
=======
>>>>>>> fe0a4f47
  repositories {
    mavenRepo urls: 'http://repo.jfrog.org/artifactory/repo'
  }
  dependencies {
    compile group: 'commons-lang', name: 'commons-lang', version: '2.4'
    compile group: 'commons-logging', name: 'commons-logging', version: '1.1.1'
    testCompile group: 'org.testng', name: 'testng', version: '5.11', classifier: 'jdk15'
  }

  task sourceJar(type: Jar) {
    classifier = 'sources'
    from sourceSets.main.java
  }

  artifacts {
    archives sourceJar
  }

}

project(':build-info-extractor-gradle') {
  dependencies {
    compile group: 'org.codehaus.jackson', name: 'jackson-mapper-asl', version: '1.5.1'
    compile group: 'org.codehaus.jackson', name: 'jackson-core-asl', version: '1.5.1'
  }
}

dependsOnChildren()
<|MERGE_RESOLUTION|>--- conflicted
+++ resolved
@@ -21,7 +21,7 @@
 
 allprojects {
   group = 'org.jfrog.buildinfo'
-  version = '1.4.x-SNAPSHOT'
+  version = '1.4.0'
 }
 subprojects {
   apply {
@@ -29,13 +29,10 @@
     apply plugin: 'groovy'
     apply plugin: 'maven'
   }
-<<<<<<< HEAD
   group = 'org.jfrog.buildinfo'
-  version = '1.3.1'
+  version = '1.3.x-SNAPSHOT'
 }
 subprojects {
-=======
->>>>>>> fe0a4f47
   repositories {
     mavenRepo urls: 'http://repo.jfrog.org/artifactory/repo'
   }
