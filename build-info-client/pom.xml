<?xml version="1.0"?>
<!--
  ~ Copyright (C) 2010 JFrog Ltd.
  ~
  ~ Licensed under the Apache License, Version 2.0 (the "License");
  ~ you may not use this file except in compliance with the License.
  ~ You may obtain a copy of the License at
  ~
  ~ http://www.apache.org/licenses/LICENSE-2.0
  ~
  ~ Unless required by applicable law or agreed to in writing, software
  ~ distributed under the License is distributed on an "AS IS" BASIS,
  ~ WITHOUT WARRANTIES OR CONDITIONS OF ANY KIND, either express or implied.
  ~ See the License for the specific language governing permissions and
  ~ limitations under the License.
  -->

<project xmlns="http://maven.apache.org/POM/4.0.0"
         xmlns:xsi="http://www.w3.org/2001/XMLSchema-instance"
         xsi:schemaLocation="http://maven.apache.org/POM/4.0.0
         http://maven.apache.org/maven-v4_0_0.xsd">
    <modelVersion>4.0.0</modelVersion>
    <parent>
        <groupId>org.jfrog</groupId>
        <artifactId>build-info-parent</artifactId>
<<<<<<< HEAD
        <version>1.3.1</version>
=======
        <version>1.4.x-SNAPSHOT</version>
>>>>>>> fe0a4f47
    </parent>
    <artifactId>build-info-client</artifactId>
    <packaging>jar</packaging>
    <name>JFrog Build-Info Client</name>

    <dependencies>
        <dependency>
            <groupId>org.jfrog</groupId>
            <artifactId>build-info-api</artifactId>
        </dependency>

        <dependency>
            <groupId>org.apache.httpcomponents</groupId>
            <artifactId>httpclient</artifactId>
        </dependency>

        <dependency>
            <groupId>org.codehaus.jackson</groupId>
            <artifactId>jackson-mapper-asl</artifactId>
        </dependency>

        <dependency>
            <groupId>org.testng</groupId>
            <artifactId>testng</artifactId>
            <classifier>jdk15</classifier>
        </dependency>
    </dependencies>
</project><|MERGE_RESOLUTION|>--- conflicted
+++ resolved
@@ -23,11 +23,7 @@
     <parent>
         <groupId>org.jfrog</groupId>
         <artifactId>build-info-parent</artifactId>
-<<<<<<< HEAD
-        <version>1.3.1</version>
-=======
-        <version>1.4.x-SNAPSHOT</version>
->>>>>>> fe0a4f47
+        <version>1.4.0</version>
     </parent>
     <artifactId>build-info-client</artifactId>
     <packaging>jar</packaging>
