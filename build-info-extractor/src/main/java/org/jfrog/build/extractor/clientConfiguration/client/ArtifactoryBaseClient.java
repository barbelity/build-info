--- conflicted
+++ resolved
@@ -4,6 +4,8 @@
 import org.jfrog.build.api.util.Log;
 import org.jfrog.build.client.ArtifactoryHttpClient;
 import org.jfrog.build.client.ProxyConfiguration;
+
+import java.io.IOException;
 
 /**
  * Created by Tamirh on 21/04/2016.
@@ -84,16 +86,15 @@
         httpClient.setProxyConfiguration(proxy.host, proxy.port, proxy.username, proxy.password);
     }
 
-<<<<<<< HEAD
     /**
      * Log setter for the PreemptiveHttpClient for jobs like the Jenkins Generic job that uses NullLog by default.
      * @param log Log instance
      */
     public void setLog(Log log) {
         httpClient.getHttpClient().setLog(log);
-=======
+    }
+
     public String getArtifactoryUrl() {
         return artifactoryUrl;
->>>>>>> 309f3e24
     }
 }