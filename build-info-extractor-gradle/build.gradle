/*
 * Copyright (C) 2010 JFrog Ltd.
 *
 * Licensed under the Apache License, Version 2.0 (the "License");
 * you may not use this file except in compliance with the License.
 * You may obtain a copy of the License at
 *
 * http://www.apache.org/licenses/LICENSE-2.0
 *
 * Unless required by applicable law or agreed to in writing, software
 * distributed under the License is distributed on an "AS IS" BASIS,
 * WITHOUT WARRANTIES OR CONDITIONS OF ANY KIND, either express or implied.
 * See the License for the specific language governing permissions and
 * limitations under the License.
 */
configurations{
  tools
}

//buildscript {
//  apply {
//    apply from: 'http://repo.jfrog.org/artifactory/repo/org/jfrog/buildinfo/build-info-extractor-gradle/1.0.1/artifactoryplugin-1.0.1.gradle'
//  }
//  repositories {
//    mavenRepo urls: 'http://repo.jfrog.org/artifactory/repo'
//  }
//}

group = 'org.jfrog.buildinfo'
version = '1.0.4'
apply {
  apply plugin: 'java'
  apply plugin: 'groovy'
  apply plugin: 'maven'
}

dependencies {
  compile gradleApi()
  tools group: 'com.tonicsystems.jarjar', name: 'jarjar-plugin', version: '1.0'
  compile group: 'com.google.guava', name: 'guava', version: 'r06'
  compile group: 'org.apache.httpcomponents', name: 'httpclient', version: '4.0'
  compile group: 'org.apache.httpcomponents', name: 'httpcore', version: '4.0.1'
  compile group: 'org.codehaus.jackson', name: 'jackson-mapper-asl', version: '1.5.1'
  compile group: 'org.codehaus.jackson', name: 'jackson-core-asl', version: '1.5.1'
  compile group: 'com.google.code.findbugs', name: 'jsr305', version: '1.3.7'
  compile group: 'javax.annotation', name: 'jsr250-api', version: '1.0'
<<<<<<< HEAD
  compile group: 'org.jfrog.buildinfo', name: 'build-info-api', version: '1.4.6'
  compile group: 'org.jfrog.buildinfo', name: 'build-info-client', version: '1.4.6'
  compile group: 'org.jfrog.buildinfo', name: 'build-info-extractor', version: '1.4.6'
=======
  compile group: 'org.jfrog.buildinfo', name: 'build-info-api', version: '1.4.x-SNAPSHOT'
  compile group: 'org.jfrog.buildinfo', name: 'build-info-client', version: '1.4.x-SNAPSHOT'
  compile group: 'org.jfrog.buildinfo', name: 'build-info-extractor', version: '1.4.x-SNAPSHOT'
  compile group: 'org.apache.ivy', name: 'ivy', version: '2.2.0'
>>>>>>> e387e7b9
  groovy localGroovy()
}

task jarAll(type: Jar, dependsOn: jar) {
  inputs.files jar.archivePath
  classifier = 'uber'
  doLast {
    project.ant {
      taskdef name: "jarjar", classname: "com.tonicsystems.jarjar.JarJarTask", classpath: configurations.tools.asPath
      jarjar(jarfile: archivePath) {
        zipfileset(src: jar.archivePath)
        configurations.compile.files.findAll {file ->
          ['build-info', 'guava', 'commons-lang', 'commons-logging', 'httpclient', 'httpcore', 'jackson-mapper-asl', 'jackson-core-asl'].any { file.name.startsWith(it) && ['ivy'].every {!file.name.startsWith(it)}}
        }.each {jarjarFile ->
          zipfileset(src: jarjarFile)
        }
      }
    }
  }
}

artifacts {
  archives jarAll
}
<|MERGE_RESOLUTION|>--- conflicted
+++ resolved
@@ -19,7 +19,7 @@
 
 //buildscript {
 //  apply {
-//    apply from: 'http://repo.jfrog.org/artifactory/repo/org/jfrog/buildinfo/build-info-extractor-gradle/1.0.1/artifactoryplugin-1.0.1.gradle'
+//    apply from: 'http://repo.jfrog.org/artifactory/repo/org/jfrog/buildinfo/build-info-extractor-gradle/1.0.2/artifactoryplugin-1.0.2.gradle'
 //  }
 //  repositories {
 //    mavenRepo urls: 'http://repo.jfrog.org/artifactory/repo'
@@ -27,7 +27,7 @@
 //}
 
 group = 'org.jfrog.buildinfo'
-version = '1.0.4'
+version = '1.0.5'
 apply {
   apply plugin: 'java'
   apply plugin: 'groovy'
@@ -44,16 +44,10 @@
   compile group: 'org.codehaus.jackson', name: 'jackson-core-asl', version: '1.5.1'
   compile group: 'com.google.code.findbugs', name: 'jsr305', version: '1.3.7'
   compile group: 'javax.annotation', name: 'jsr250-api', version: '1.0'
-<<<<<<< HEAD
-  compile group: 'org.jfrog.buildinfo', name: 'build-info-api', version: '1.4.6'
-  compile group: 'org.jfrog.buildinfo', name: 'build-info-client', version: '1.4.6'
-  compile group: 'org.jfrog.buildinfo', name: 'build-info-extractor', version: '1.4.6'
-=======
-  compile group: 'org.jfrog.buildinfo', name: 'build-info-api', version: '1.4.x-SNAPSHOT'
-  compile group: 'org.jfrog.buildinfo', name: 'build-info-client', version: '1.4.x-SNAPSHOT'
-  compile group: 'org.jfrog.buildinfo', name: 'build-info-extractor', version: '1.4.x-SNAPSHOT'
+  compile group: 'org.jfrog.buildinfo', name: 'build-info-api', version: '1.4.7'
+  compile group: 'org.jfrog.buildinfo', name: 'build-info-client', version: '1.4.7'
+  compile group: 'org.jfrog.buildinfo', name: 'build-info-extractor', version: '1.4.7'
   compile group: 'org.apache.ivy', name: 'ivy', version: '2.2.0'
->>>>>>> e387e7b9
   groovy localGroovy()
 }
 
