<!--
  ~ Copyright (C) 2010 JFrog Ltd.
  ~
  ~ Licensed under the Apache License, Version 2.0 (the "License");
  ~ you may not use this file except in compliance with the License.
  ~ You may obtain a copy of the License at
  ~
  ~ http://www.apache.org/licenses/LICENSE-2.0
  ~
  ~ Unless required by applicable law or agreed to in writing, software
  ~ distributed under the License is distributed on an "AS IS" BASIS,
  ~ WITHOUT WARRANTIES OR CONDITIONS OF ANY KIND, either express or implied.
  ~ See the License for the specific language governing permissions and
  ~ limitations under the License.
  -->

<project xmlns="http://maven.apache.org/POM/4.0.0" xmlns:xsi="http://www.w3.org/2001/XMLSchema-instance"
         xsi:schemaLocation="http://maven.apache.org/POM/4.0.0 http://maven.apache.org/xsd/maven-4.0.0.xsd">
    <modelVersion>4.0.0</modelVersion>

    <groupId>org.jfrog</groupId>
    <artifactId>build-info-extractor-gradle</artifactId>
    <version>1.0-SNAPSHOT</version>
    <packaging>jar</packaging>
    <name>JFrog Build-Info Gradle Extractor</name>

    <parent>
        <groupId>org.jfrog</groupId>
        <artifactId>build-info-parent</artifactId>
<<<<<<< HEAD
        <version>1.3.1</version>
=======
        <version>1.4.x-SNAPSHOT</version>
>>>>>>> fe0a4f47
    </parent>

    <dependencyManagement>
        <dependencies>
            <dependency>
                <groupId>org.jfrog</groupId>
                <artifactId>build-info-extractor</artifactId>
<<<<<<< HEAD
                <version>1.3.1</version>
=======
                <version>1.4.x-SNAPSHOT</version>
>>>>>>> fe0a4f47
            </dependency>
            <dependency>
                <groupId>org.jfrog</groupId>
                <artifactId>build-info-client</artifactId>
<<<<<<< HEAD
                <version>1.3.1</version>
=======
                <version>1.4.x-SNAPSHOT</version>
>>>>>>> fe0a4f47
            </dependency>
            <dependency>
                <groupId>org.jfrog</groupId>
                <artifactId>build-info-api</artifactId>
<<<<<<< HEAD
                <version>1.3.1</version>
=======
                <version>1.4.x-SNAPSHOT</version>
>>>>>>> fe0a4f47
            </dependency>
            <dependency>
                <groupId>org.codehaus.plexus</groupId>
                <artifactId>plexus-component-annotations</artifactId>
                <version>1.5.4</version>
                <scope>provided</scope>
            </dependency>
            <dependency>
                <groupId>org.gradle</groupId>
                <artifactId>gradle-core</artifactId>
                <version>0.9-preview-3</version>
            </dependency>
            <dependency>
                <groupId>com.google.code.findbugs</groupId>
                <artifactId>jsr305</artifactId>
                <version>1.3.9</version>
            </dependency>
            <dependency>
                <groupId>org.slf4j</groupId>
                <artifactId>slf4j-api</artifactId>
                <version>1.5.8</version>
            </dependency>
            <dependency>
                <groupId>org.codehaus.groovy</groupId>
                <artifactId>groovy-all</artifactId>
                <version>1.7.1</version>
            </dependency>
        </dependencies>
    </dependencyManagement>

    <dependencies>
        <dependency>
            <groupId>org.jfrog</groupId>
            <artifactId>build-info-extractor</artifactId>
        </dependency>
        <dependency>
            <groupId>org.jfrog</groupId>
            <artifactId>build-info-client</artifactId>
        </dependency>
        <dependency>
            <groupId>org.jfrog</groupId>
            <artifactId>build-info-api</artifactId>
        </dependency>
        <dependency>
            <groupId>org.codehaus.plexus</groupId>
            <artifactId>plexus-component-annotations</artifactId>
        </dependency>
        <dependency>
            <groupId>org.gradle</groupId>
            <artifactId>gradle-core</artifactId>
        </dependency>
        <dependency>
            <groupId>org.testng</groupId>
            <artifactId>testng</artifactId>
            <classifier>jdk15</classifier>
        </dependency>
        <dependency>
            <groupId>com.google.code.findbugs</groupId>
            <artifactId>jsr305</artifactId>
        </dependency>
        <dependency>
            <groupId>org.slf4j</groupId>
            <artifactId>slf4j-api</artifactId>
        </dependency>
        <dependency>
            <groupId>org.easymock</groupId>
            <artifactId>easymockclassextension</artifactId>
            <scope>test</scope>
        </dependency>
        <dependency>
            <groupId>org.codehaus.groovy</groupId>
            <artifactId>groovy-all</artifactId>
        </dependency>
    </dependencies>
</project><|MERGE_RESOLUTION|>--- conflicted
+++ resolved
@@ -27,11 +27,7 @@
     <parent>
         <groupId>org.jfrog</groupId>
         <artifactId>build-info-parent</artifactId>
-<<<<<<< HEAD
-        <version>1.3.1</version>
-=======
-        <version>1.4.x-SNAPSHOT</version>
->>>>>>> fe0a4f47
+        <version>1.4.0</version>
     </parent>
 
     <dependencyManagement>
@@ -39,29 +35,17 @@
             <dependency>
                 <groupId>org.jfrog</groupId>
                 <artifactId>build-info-extractor</artifactId>
-<<<<<<< HEAD
-                <version>1.3.1</version>
-=======
-                <version>1.4.x-SNAPSHOT</version>
->>>>>>> fe0a4f47
+                <version>1.4.0</version>
             </dependency>
             <dependency>
                 <groupId>org.jfrog</groupId>
                 <artifactId>build-info-client</artifactId>
-<<<<<<< HEAD
-                <version>1.3.1</version>
-=======
-                <version>1.4.x-SNAPSHOT</version>
->>>>>>> fe0a4f47
+                <version>1.4.0</version>
             </dependency>
             <dependency>
                 <groupId>org.jfrog</groupId>
                 <artifactId>build-info-api</artifactId>
-<<<<<<< HEAD
-                <version>1.3.1</version>
-=======
-                <version>1.4.x-SNAPSHOT</version>
->>>>>>> fe0a4f47
+                <version>1.4.0</version>
             </dependency>
             <dependency>
                 <groupId>org.codehaus.plexus</groupId>
