--- conflicted
+++ resolved
@@ -35,11 +35,7 @@
     </scm>
 
     <properties>
-<<<<<<< HEAD
-        <build-info-version>1.4.2</build-info-version>
-=======
         <build-info-version>1.4.3</build-info-version>
->>>>>>> 24773294
     </properties>
 
     <dependencies>
