<!--
  ~ Copyright (C) 2010 JFrog Ltd.
  ~
  ~ Licensed under the Apache License, Version 2.0 (the "License");
  ~ you may not use this file except in compliance with the License.
  ~ You may obtain a copy of the License at
  ~
  ~ http://www.apache.org/licenses/LICENSE-2.0
  ~
  ~ Unless required by applicable law or agreed to in writing, software
  ~ distributed under the License is distributed on an "AS IS" BASIS,
  ~ WITHOUT WARRANTIES OR CONDITIONS OF ANY KIND, either express or implied.
  ~ See the License for the specific language governing permissions and
  ~ limitations under the License.
  -->

<project xmlns="http://maven.apache.org/POM/4.0.0" xmlns:xsi="http://www.w3.org/2001/XMLSchema-instance"
         xsi:schemaLocation="http://maven.apache.org/POM/4.0.0 http://maven.apache.org/xsd/maven-4.0.0.xsd">
    <modelVersion>4.0.0</modelVersion>
    <parent>
        <groupId>org.jfrog.buildinfo</groupId>
<<<<<<< HEAD
        <artifactId>build-info-parent</artifactId>
        <version>1.4.2</version>
=======
        <artifactId>parent</artifactId>
        <version>1</version>
        <relativePath>../build-info-parent</relativePath>
>>>>>>> c0260df8
    </parent>
    <artifactId>build-info-extractor-ivy</artifactId>
    <version>1.0</version>
    <packaging>jar</packaging>
    <name>JFrog Build-Info Ivy Extractor</name>

    <scm>
        <url>https://subversion.jfrog.org/jfrog/build-info/trunk/build-info-extractor-ivy/</url>
        <connection>scm:svn:https://subversion.jfrog.org/jfrog/build-info/trunk/build-info-extractor-ivy/</connection>
    </scm>

    <properties>
        <build-info-version>1.4.x-SNAPSHOT</build-info-version>
    </properties>

    <dependencies>
        <dependency>
            <groupId>org.jfrog.buildinfo</groupId>
            <artifactId>build-info-api</artifactId>
            <version>${build-info-version}</version>
        </dependency>

        <dependency>
            <groupId>org.jfrog.buildinfo</groupId>
            <artifactId>build-info-client</artifactId>
            <version>${build-info-version}</version>
        </dependency>

        <dependency>
            <groupId>org.jfrog.buildinfo</groupId>
            <artifactId>build-info-extractor</artifactId>
            <version>${build-info-version}</version>
        </dependency>

        <dependency>
            <groupId>com.google.code.findbugs</groupId>
            <artifactId>jsr305</artifactId>
            <version>1.3.9</version>
        </dependency>

        <dependency>
            <groupId>org.slf4j</groupId>
            <artifactId>slf4j-api</artifactId>
            <version>1.5.8</version>
        </dependency>

        <dependency>
            <groupId>org.apache.ivy</groupId>
            <artifactId>ivy</artifactId>
            <version>2.1.0</version>
            <scope>provided</scope>
        </dependency>

        <dependency>
            <groupId>org.apache.ant</groupId>
            <artifactId>ant</artifactId>
            <version>1.8.1</version>
            <scope>provided</scope>
        </dependency>

        <dependency>
            <groupId>org.aspectj</groupId>
            <artifactId>aspectjweaver</artifactId>
            <version>1.6.9</version>
        </dependency>

        <dependency>
            <groupId>org.testng</groupId>
            <artifactId>testng</artifactId>
        </dependency>
    </dependencies>

    <build>
        <plugins>
            <plugin>
                <groupId>org.apache.maven.plugins</groupId>
                <artifactId>maven-shade-plugin</artifactId>
                <executions>
                    <execution>
                        <phase>package</phase>
                        <goals>
                            <goal>shade</goal>
                        </goals>
                        <configuration>
                            <shadedArtifactAttached>true</shadedArtifactAttached>
                            <shadedClassifierName>uber</shadedClassifierName>
                        </configuration>
                    </execution>
                </executions>
            </plugin>
        </plugins>
    </build>
</project><|MERGE_RESOLUTION|>--- conflicted
+++ resolved
@@ -19,14 +19,9 @@
     <modelVersion>4.0.0</modelVersion>
     <parent>
         <groupId>org.jfrog.buildinfo</groupId>
-<<<<<<< HEAD
-        <artifactId>build-info-parent</artifactId>
-        <version>1.4.2</version>
-=======
         <artifactId>parent</artifactId>
         <version>1</version>
         <relativePath>../build-info-parent</relativePath>
->>>>>>> c0260df8
     </parent>
     <artifactId>build-info-extractor-ivy</artifactId>
     <version>1.0</version>
@@ -39,7 +34,7 @@
     </scm>
 
     <properties>
-        <build-info-version>1.4.x-SNAPSHOT</build-info-version>
+        <build-info-version>1.4.2</build-info-version>
     </properties>
 
     <dependencies>
