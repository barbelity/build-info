<?xml version="1.0"?>
<!--
  ~ Copyright (C) 2010 JFrog Ltd.
  ~
  ~ Licensed under the Apache License, Version 2.0 (the "License");
  ~ you may not use this file except in compliance with the License.
  ~ You may obtain a copy of the License at
  ~
  ~ http://www.apache.org/licenses/LICENSE-2.0
  ~
  ~ Unless required by applicable law or agreed to in writing, software
  ~ distributed under the License is distributed on an "AS IS" BASIS,
  ~ WITHOUT WARRANTIES OR CONDITIONS OF ANY KIND, either express or implied.
  ~ See the License for the specific language governing permissions and
  ~ limitations under the License.
  -->

<project xmlns="http://maven.apache.org/POM/4.0.0"
         xmlns:xsi="http://www.w3.org/2001/XMLSchema-instance"
         xsi:schemaLocation="http://maven.apache.org/POM/4.0.0
         http://maven.apache.org/maven-v4_0_0.xsd">
    <modelVersion>4.0.0</modelVersion>
    <groupId>org.jfrog</groupId>
    <artifactId>build-info-parent</artifactId>
    <packaging>pom</packaging>
<<<<<<< HEAD
    <name>JFrog Build-Info Parent</name>
    <version>1.3.1</version>
=======
    <name>JFrog Build-Info</name>
    <version>1.4.x-SNAPSHOT</version>
>>>>>>> fe0a4f47

    <description>Common API for collecting and sending CI build information to Artifactory</description>
    <inceptionYear>2009</inceptionYear>
    <url>http://wiki.jfrog.org/confluence/display/RTF/Build+Integration</url>
    <organization>
        <name>JFrog</name>
        <url>http://www.jfrog.org</url>
    </organization>
    <licenses>
        <license>
            <name>The Apache Software License, Version 2.0</name>
            <url>http://www.apache.org/licenses/LICENSE-2.0.txt</url>
            <distribution>rjo</distribution>
        </license>
    </licenses>
    <scm>
        <url>http://subversion.jfrog.org/jfrog/build-info/trunk/</url>
        <connection>scm:svn:http://subversion.jfrog.org/jfrog/build-info/trunk/</connection>
    </scm>
    <!-- this is temporarily copied from the parent pom.  remove this section when that is used -->
    <distributionManagement>
        <repository>
            <id>rjo-release</id>
            <name>JFrog's release repository</name>
            <url>repo.jfrog.org/artifactory/libs-releases-local</url>
        </repository>
        <snapshotRepository>
            <id>rjo-releases-snapshot</id>
            <name>JFrog's snapshot repository</name>
            <url>repo.jfrog.org/artifactory/libs-snapshots-local</url>
            <uniqueVersion>true</uniqueVersion>
        </snapshotRepository>
    </distributionManagement>

    <modules>
        <module>build-info-api</module>
        <module>build-info-client</module>
        <module>build-info-extractor</module>
        <!--<module>build-info-extractor-maven3</module>-->
        <!--<module>build-info-extractor-gradle</module>-->
    </modules>

    <properties>
        <project.build.sourceEncoding>UTF-8</project.build.sourceEncoding>
    </properties>

    <dependencyManagement>
        <dependencies>
            <dependency>
                <groupId>com.google.collections</groupId>
                <artifactId>google-collections</artifactId>
                <version>1.0</version>
            </dependency>

            <dependency>
                <groupId>commons-lang</groupId>
                <artifactId>commons-lang</artifactId>
                <version>2.4</version>
            </dependency>

            <dependency>
                <groupId>com.thoughtworks.xstream</groupId>
                <artifactId>xstream</artifactId>
                <version>1.3.1</version>
            </dependency>

            <dependency>
                <groupId>org.apache.httpcomponents</groupId>
                <artifactId>httpclient</artifactId>
                <version>4.0</version>
            </dependency>

            <dependency>
                <groupId>org.codehaus.jackson</groupId>
                <artifactId>jackson-mapper-asl</artifactId>
                <version>1.5.1</version>
            </dependency>

            <dependency>
                <groupId>commons-io</groupId>
                <artifactId>commons-io</artifactId>
                <version>1.4</version>
            </dependency>
            <dependency>
                <groupId>org.jfrog</groupId>
                <artifactId>build-info-api</artifactId>
                <version>${project.version}</version>
            </dependency>

            <dependency>
                <groupId>org.testng</groupId>
                <artifactId>testng</artifactId>
                <classifier>jdk15</classifier>
                <version>5.11</version>
                <scope>test</scope>
            </dependency>

            <dependency>
                <groupId>org.easymock</groupId>
                <artifactId>easymockclassextension</artifactId>
                <version>2.5.2</version>
                <scope>test</scope>
            </dependency>
        </dependencies>
    </dependencyManagement>

    <build>
        <plugins>
            <plugin>
                <groupId>org.apache.maven.plugins</groupId>
                <artifactId>maven-compiler-plugin</artifactId>
                <configuration>
                    <source>1.5</source>
                    <target>1.5</target>
                    <encoding>UTF-8</encoding>
                </configuration>
            </plugin>
            <plugin>
                <groupId>org.apache.maven.plugins</groupId>
                <artifactId>maven-source-plugin</artifactId>
                <executions>
                    <execution>
                        <id>attach-sources</id>
                        <goals>
                            <goal>jar-no-fork</goal>
                        </goals>
                    </execution>
                </executions>
            </plugin>
        </plugins>
        <pluginManagement>
            <plugins>
                <plugin>
                    <groupId>org.apache.maven.plugins</groupId>
                    <artifactId>maven-source-plugin</artifactId>
                    <version>2.1.1</version>
                </plugin>
                <plugin>
                    <groupId>org.apache.maven.plugins</groupId>
                    <artifactId>maven-clean-plugin</artifactId>
                    <version>2.4</version>
                </plugin>
                <plugin>
                    <groupId>org.apache.maven.plugins</groupId>
                    <artifactId>maven-compiler-plugin</artifactId>
                    <version>2.1</version>
                </plugin>
                <plugin>
                    <groupId>org.apache.maven.plugins</groupId>
                    <artifactId>maven-install-plugin</artifactId>
                    <version>2.3</version>
                </plugin>
                <plugin>
                    <groupId>org.apache.maven.plugins</groupId>
                    <artifactId>maven-jar-plugin</artifactId>
                    <version>2.3</version>
                </plugin>
                <plugin>
                    <groupId>org.apache.maven.plugins</groupId>
                    <artifactId>maven-deploy-plugin</artifactId>
                    <version>2.5</version>
                </plugin>
            </plugins>
        </pluginManagement>
    </build>
</project>
        <|MERGE_RESOLUTION|>--- conflicted
+++ resolved
@@ -23,13 +23,8 @@
     <groupId>org.jfrog</groupId>
     <artifactId>build-info-parent</artifactId>
     <packaging>pom</packaging>
-<<<<<<< HEAD
     <name>JFrog Build-Info Parent</name>
-    <version>1.3.1</version>
-=======
-    <name>JFrog Build-Info</name>
-    <version>1.4.x-SNAPSHOT</version>
->>>>>>> fe0a4f47
+    <version>1.4.0</version>
 
     <description>Common API for collecting and sending CI build information to Artifactory</description>
     <inceptionYear>2009</inceptionYear>
@@ -68,8 +63,8 @@
         <module>build-info-api</module>
         <module>build-info-client</module>
         <module>build-info-extractor</module>
+        <module>build-info-extractor-gradle</module>
         <!--<module>build-info-extractor-maven3</module>-->
-        <!--<module>build-info-extractor-gradle</module>-->
     </modules>
 
     <properties>
@@ -195,5 +190,4 @@
             </plugins>
         </pluginManagement>
     </build>
-</project>
-        +</project>