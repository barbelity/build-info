<?xml version="1.0"?>
<!--
  ~ Copyright (C) 2010 JFrog Ltd.
  ~
  ~ Licensed under the Apache License, Version 2.0 (the "License");
  ~ you may not use this file except in compliance with the License.
  ~ You may obtain a copy of the License at
  ~
  ~ http://www.apache.org/licenses/LICENSE-2.0
  ~
  ~ Unless required by applicable law or agreed to in writing, software
  ~ distributed under the License is distributed on an "AS IS" BASIS,
  ~ WITHOUT WARRANTIES OR CONDITIONS OF ANY KIND, either express or implied.
  ~ See the License for the specific language governing permissions and
  ~ limitations under the License.
  -->

<project xmlns="http://maven.apache.org/POM/4.0.0"
         xmlns:xsi="http://www.w3.org/2001/XMLSchema-instance"
         xsi:schemaLocation="http://maven.apache.org/POM/4.0.0
         http://maven.apache.org/maven-v4_0_0.xsd">
    <modelVersion>4.0.0</modelVersion>
    <parent>
        <groupId>org.jfrog.buildinfo</groupId>
        <artifactId>parent</artifactId>
        <version>1</version>
        <relativePath>build-info-parent</relativePath>
    </parent>
    <artifactId>build-info-parent</artifactId>
    <packaging>pom</packaging>
    <name>JFrog Build-Info</name>
<<<<<<< HEAD
    <version>1.4.2</version>

=======
    <version>1.4.x-SNAPSHOT</version>
>>>>>>> c0260df8
    <description>Common API for collecting and sending CI build information to Artifactory</description>
    <url>http://wiki.jfrog.org/confluence/display/RTF/Build+Integration</url>

    <scm>
        <url>http://subversion.jfrog.org/jfrog/build-info/trunk/</url>
        <connection>scm:svn:http://subversion.jfrog.org/jfrog/build-info/trunk/</connection>
    </scm>

    <modules>
        <module>build-info-api</module>
        <module>build-info-client</module>
        <module>build-info-extractor</module>
<<<<<<< HEAD
        <!--<module>build-info-extractor-maven3</module>-->
        <!--<module>build-info-extractor-ivy</module>-->
=======
>>>>>>> c0260df8
    </modules>

    <properties>
        <project.build.sourceEncoding>UTF-8</project.build.sourceEncoding>
    </properties>

    <dependencyManagement>
        <dependencies>
            <dependency>
                <groupId>org.jfrog.buildinfo</groupId>
                <artifactId>build-info-api</artifactId>
                <version>1.4.2</version>
            </dependency>
            <dependency>
                <groupId>org.jfrog.buildinfo</groupId>
<<<<<<< HEAD
                <artifactId>build-info-extractor</artifactId>
                <version>1.4.2</version>
            </dependency>
            <dependency>
                <groupId>org.jfrog.buildinfo</groupId>
                <artifactId>build-info-client</artifactId>
                <version>1.4.2</version>
=======
                <artifactId>build-info-client</artifactId>
                <version>1.4.x-SNAPSHOT</version>
            </dependency>
            <dependency>
                <groupId>org.jfrog.buildinfo</groupId>
                <artifactId>build-info-extractor</artifactId>
                <version>1.4.x-SNAPSHOT</version>
>>>>>>> c0260df8
            </dependency>

            <dependency>
                <groupId>org.apache.httpcomponents</groupId>
                <artifactId>httpclient</artifactId>
                <version>4.0</version>
            </dependency>

            <dependency>
                <groupId>org.codehaus.jackson</groupId>
                <artifactId>jackson-mapper-asl</artifactId>
                <version>1.5.1</version>
            </dependency>

            <dependency>
                <groupId>com.thoughtworks.xstream</groupId>
                <artifactId>xstream</artifactId>
                <version>1.3.1</version>
            </dependency>
        </dependencies>
    </dependencyManagement>
</project><|MERGE_RESOLUTION|>--- conflicted
+++ resolved
@@ -29,12 +29,7 @@
     <artifactId>build-info-parent</artifactId>
     <packaging>pom</packaging>
     <name>JFrog Build-Info</name>
-<<<<<<< HEAD
     <version>1.4.2</version>
-
-=======
-    <version>1.4.x-SNAPSHOT</version>
->>>>>>> c0260df8
     <description>Common API for collecting and sending CI build information to Artifactory</description>
     <url>http://wiki.jfrog.org/confluence/display/RTF/Build+Integration</url>
 
@@ -47,11 +42,6 @@
         <module>build-info-api</module>
         <module>build-info-client</module>
         <module>build-info-extractor</module>
-<<<<<<< HEAD
-        <!--<module>build-info-extractor-maven3</module>-->
-        <!--<module>build-info-extractor-ivy</module>-->
-=======
->>>>>>> c0260df8
     </modules>
 
     <properties>
@@ -67,23 +57,13 @@
             </dependency>
             <dependency>
                 <groupId>org.jfrog.buildinfo</groupId>
-<<<<<<< HEAD
-                <artifactId>build-info-extractor</artifactId>
+                <artifactId>build-info-client</artifactId>
                 <version>1.4.2</version>
             </dependency>
             <dependency>
                 <groupId>org.jfrog.buildinfo</groupId>
-                <artifactId>build-info-client</artifactId>
+                <artifactId>build-info-extractor</artifactId>
                 <version>1.4.2</version>
-=======
-                <artifactId>build-info-client</artifactId>
-                <version>1.4.x-SNAPSHOT</version>
-            </dependency>
-            <dependency>
-                <groupId>org.jfrog.buildinfo</groupId>
-                <artifactId>build-info-extractor</artifactId>
-                <version>1.4.x-SNAPSHOT</version>
->>>>>>> c0260df8
             </dependency>
 
             <dependency>
