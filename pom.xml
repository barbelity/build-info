<?xml version="1.0"?>
<!--
  ~ Copyright (C) 2010 JFrog Ltd.
  ~
  ~ Licensed under the Apache License, Version 2.0 (the "License");
  ~ you may not use this file except in compliance with the License.
  ~ You may obtain a copy of the License at
  ~
  ~ http://www.apache.org/licenses/LICENSE-2.0
  ~
  ~ Unless required by applicable law or agreed to in writing, software
  ~ distributed under the License is distributed on an "AS IS" BASIS,
  ~ WITHOUT WARRANTIES OR CONDITIONS OF ANY KIND, either express or implied.
  ~ See the License for the specific language governing permissions and
  ~ limitations under the License.
  -->

<project xmlns="http://maven.apache.org/POM/4.0.0"
         xmlns:xsi="http://www.w3.org/2001/XMLSchema-instance"
         xsi:schemaLocation="http://maven.apache.org/POM/4.0.0
         http://maven.apache.org/maven-v4_0_0.xsd">
    <modelVersion>4.0.0</modelVersion>
    <groupId>org.jfrog</groupId>
    <artifactId>build-info-parent</artifactId>
    <packaging>pom</packaging>
    <name>JFrog Build-Info Parent</name>
    <version>1.4.0</version>

    <description>Common API for collecting and sending CI build information to Artifactory</description>
    <inceptionYear>2009</inceptionYear>
    <url>http://wiki.jfrog.org/confluence/display/RTF/Build+Integration</url>
    <organization>
        <name>JFrog</name>
        <url>http://www.jfrog.org</url>
    </organization>
    <licenses>
        <license>
            <name>The Apache Software License, Version 2.0</name>
            <url>http://www.apache.org/licenses/LICENSE-2.0.txt</url>
            <distribution>rjo</distribution>
        </license>
    </licenses>
    <scm>
        <url>http://subversion.jfrog.org/jfrog/build-info/trunk/</url>
        <connection>scm:svn:http://subversion.jfrog.org/jfrog/build-info/trunk/</connection>
    </scm>
    <!-- this is temporarily copied from the parent pom.  remove this section when that is used -->
    <distributionManagement>
        <repository>
            <id>rjo-release</id>
            <name>JFrog's release repository</name>
            <url>repo.jfrog.org/artifactory/libs-releases-local</url>
        </repository>
        <snapshotRepository>
            <id>rjo-releases-snapshot</id>
            <name>JFrog's snapshot repository</name>
            <url>repo.jfrog.org/artifactory/libs-snapshots-local</url>
            <uniqueVersion>true</uniqueVersion>
        </snapshotRepository>
    </distributionManagement>

    <modules>
        <module>build-info-api</module>
        <module>build-info-client</module>
        <module>build-info-extractor</module>
<<<<<<< HEAD
        <module>build-info-extractor-gradle</module>
        <!--<module>build-info-extractor-maven3</module>-->
=======
        <module>build-info-extractor-maven3</module>
>>>>>>> a2df14e3
    </modules>

    <properties>
        <project.build.sourceEncoding>UTF-8</project.build.sourceEncoding>
    </properties>

    <dependencyManagement>
        <dependencies>
            <dependency>
                <groupId>com.google.collections</groupId>
                <artifactId>google-collections</artifactId>
                <version>1.0</version>
            </dependency>

            <dependency>
                <groupId>commons-lang</groupId>
                <artifactId>commons-lang</artifactId>
                <version>2.4</version>
            </dependency>

            <dependency>
                <groupId>com.thoughtworks.xstream</groupId>
                <artifactId>xstream</artifactId>
                <version>1.3.1</version>
            </dependency>

            <dependency>
                <groupId>org.apache.httpcomponents</groupId>
                <artifactId>httpclient</artifactId>
                <version>4.0</version>
            </dependency>

            <dependency>
                <groupId>org.codehaus.jackson</groupId>
                <artifactId>jackson-mapper-asl</artifactId>
                <version>1.5.1</version>
            </dependency>

            <dependency>
                <groupId>commons-io</groupId>
                <artifactId>commons-io</artifactId>
                <version>1.4</version>
            </dependency>
            <dependency>
                <groupId>org.jfrog</groupId>
                <artifactId>build-info-api</artifactId>
                <version>${project.version}</version>
            </dependency>

            <dependency>
                <groupId>org.testng</groupId>
                <artifactId>testng</artifactId>
                <classifier>jdk15</classifier>
                <version>5.11</version>
                <scope>test</scope>
            </dependency>

            <dependency>
                <groupId>org.easymock</groupId>
                <artifactId>easymockclassextension</artifactId>
                <version>2.5.2</version>
                <scope>test</scope>
            </dependency>
        </dependencies>
    </dependencyManagement>

    <build>
        <plugins>
            <plugin>
                <groupId>org.apache.maven.plugins</groupId>
                <artifactId>maven-compiler-plugin</artifactId>
                <configuration>
                    <source>1.5</source>
                    <target>1.5</target>
                    <encoding>UTF-8</encoding>
                </configuration>
            </plugin>
            <plugin>
                <groupId>org.apache.maven.plugins</groupId>
                <artifactId>maven-source-plugin</artifactId>
                <executions>
                    <execution>
                        <id>attach-sources</id>
                        <goals>
                            <goal>jar-no-fork</goal>
                        </goals>
                    </execution>
                </executions>
            </plugin>
        </plugins>
        <pluginManagement>
            <plugins>
                <plugin>
                    <groupId>org.apache.maven.plugins</groupId>
                    <artifactId>maven-source-plugin</artifactId>
                    <version>2.1.1</version>
                </plugin>
                <plugin>
                    <groupId>org.apache.maven.plugins</groupId>
                    <artifactId>maven-clean-plugin</artifactId>
                    <version>2.4</version>
                </plugin>
                <plugin>
                    <groupId>org.apache.maven.plugins</groupId>
                    <artifactId>maven-compiler-plugin</artifactId>
                    <version>2.1</version>
                </plugin>
                <plugin>
                    <groupId>org.apache.maven.plugins</groupId>
                    <artifactId>maven-install-plugin</artifactId>
                    <version>2.3</version>
                </plugin>
                <plugin>
                    <groupId>org.apache.maven.plugins</groupId>
                    <artifactId>maven-jar-plugin</artifactId>
                    <version>2.3</version>
                </plugin>
                <plugin>
                    <groupId>org.apache.maven.plugins</groupId>
                    <artifactId>maven-deploy-plugin</artifactId>
                    <version>2.5</version>
                </plugin>
            </plugins>
        </pluginManagement>
    </build>
</project><|MERGE_RESOLUTION|>--- conflicted
+++ resolved
@@ -63,12 +63,7 @@
         <module>build-info-api</module>
         <module>build-info-client</module>
         <module>build-info-extractor</module>
-<<<<<<< HEAD
-        <module>build-info-extractor-gradle</module>
         <!--<module>build-info-extractor-maven3</module>-->
-=======
-        <module>build-info-extractor-maven3</module>
->>>>>>> a2df14e3
     </modules>
 
     <properties>
