<!--
  ~ Copyright (C) 2010 JFrog Ltd.
  ~
  ~ Licensed under the Apache License, Version 2.0 (the "License");
  ~ you may not use this file except in compliance with the License.
  ~ You may obtain a copy of the License at
  ~
  ~ http://www.apache.org/licenses/LICENSE-2.0
  ~
  ~ Unless required by applicable law or agreed to in writing, software
  ~ distributed under the License is distributed on an "AS IS" BASIS,
  ~ WITHOUT WARRANTIES OR CONDITIONS OF ANY KIND, either express or implied.
  ~ See the License for the specific language governing permissions and
  ~ limitations under the License.
  -->

<project xmlns="http://maven.apache.org/POM/4.0.0" xmlns:xsi="http://www.w3.org/2001/XMLSchema-instance"
         xsi:schemaLocation="http://maven.apache.org/POM/4.0.0 http://maven.apache.org/xsd/maven-4.0.0.xsd">
    <modelVersion>4.0.0</modelVersion>

    <groupId>org.jfrog</groupId>
    <artifactId>build-info-extractor-maven3</artifactId>
    <packaging>jar</packaging>
    <name>JFrog Build-Info Maven 3 Extractor</name>
    <parent>
        <groupId>org.jfrog</groupId>
        <artifactId>build-info-parent</artifactId>
<<<<<<< HEAD
        <version>1.2.1</version>
=======
        <version>1.4.x-SNAPSHOT</version>
>>>>>>> 1e21ea79
    </parent>

    <dependencyManagement>
        <dependencies>
            <dependency>
                <groupId>org.jfrog</groupId>
                <artifactId>build-info-extractor</artifactId>
                <version>${project.version}</version>
            </dependency>
            <dependency>
                <groupId>org.jfrog</groupId>
                <artifactId>build-info-api</artifactId>
                <version>${project.version}</version>
            </dependency>
            <dependency>
                <groupId>org.codehaus.plexus</groupId>
                <artifactId>plexus-component-annotations</artifactId>
                <version>1.5.4</version>
                <scope>provided</scope>
            </dependency>
            <dependency>
                <groupId>org.apache.maven</groupId>
                <artifactId>maven-core</artifactId>
                <version>3.0-alpha-7</version>
                <scope>provided</scope>
            </dependency>
        </dependencies>
    </dependencyManagement>

    <dependencies>
        <dependency>
            <groupId>org.jfrog</groupId>
            <artifactId>build-info-extractor</artifactId>
        </dependency>
        <dependency>
            <groupId>org.jfrog</groupId>
            <artifactId>build-info-api</artifactId>
        </dependency>
        <dependency>
            <groupId>org.codehaus.plexus</groupId>
            <artifactId>plexus-component-annotations</artifactId>
        </dependency>
        <dependency>
            <groupId>org.apache.maven</groupId>
            <artifactId>maven-core</artifactId>
        </dependency>
        <dependency>
            <groupId>org.testng</groupId>
            <artifactId>testng</artifactId>
            <classifier>jdk15</classifier>
        </dependency>
        <dependency>
            <groupId>org.easymock</groupId>
            <artifactId>easymockclassextension</artifactId>
            <scope>test</scope>
        </dependency>
    </dependencies>
</project><|MERGE_RESOLUTION|>--- conflicted
+++ resolved
@@ -25,11 +25,7 @@
     <parent>
         <groupId>org.jfrog</groupId>
         <artifactId>build-info-parent</artifactId>
-<<<<<<< HEAD
-        <version>1.2.1</version>
-=======
         <version>1.4.x-SNAPSHOT</version>
->>>>>>> 1e21ea79
     </parent>
 
     <dependencyManagement>
