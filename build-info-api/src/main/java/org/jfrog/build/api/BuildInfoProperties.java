/*
 * Copyright (C) 2010 JFrog Ltd.
 *
 * Licensed under the Apache License, Version 2.0 (the "License");
 * you may not use this file except in compliance with the License.
 * You may obtain a copy of the License at
 *
 * http://www.apache.org/licenses/LICENSE-2.0
 *
 * Unless required by applicable law or agreed to in writing, software
 * distributed under the License is distributed on an "AS IS" BASIS,
 * WITHOUT WARRANTIES OR CONDITIONS OF ANY KIND, either express or implied.
 * See the License for the specific language governing permissions and
 * limitations under the License.
 */
package org.jfrog.build.api;

/**
 * @author Tomer Cohen
 */
public interface BuildInfoProperties {

    /**
     * A prefix for all properties that should affect the build info model
     */
    String BUILD_INFO_PREFIX = "buildInfo.";

    /**
     * Prefix for properties that are dynamically added to build info
     */
    String BUILD_INFO_PROP_PREFIX = BUILD_INFO_PREFIX + "property.";
    String BUILD_INFO_LICENSE_CONTROL_PREFIX = BUILD_INFO_PREFIX + "licenseControl.";

    /**
     * Prefix for build info properties that are coming from the CI server.
     */
    String BUILD_INFO_ENVIRONMENT_PREFIX = "env.";
<<<<<<< HEAD

    /**
     * If this property is set the build info is persisted to this file.
     */
    String PROP_BUILD_INFO_OUTPUT_FILE = BUILD_INFO_PREFIX + "output.file";

    String PROP_BUILD_NAME = BUILD_INFO_PREFIX + "build.name";
    String PROP_BUILD_NUMBER = BUILD_INFO_PREFIX + "build.number";
    String PROP_BUILD_STARTED = BUILD_INFO_PREFIX + "build.started";
    String PROP_PARENT_BUILD_NAME = BUILD_INFO_PREFIX + "build.parentName";
    String PROP_PARENT_BUILD_NUMBER = BUILD_INFO_PREFIX + "build.parentNumber";
    String PROP_VCS_REVISION = BUILD_INFO_PREFIX + "vcs.revision";
    String PROP_PRINCIPAL = BUILD_INFO_PREFIX + "principal";
    String PROP_RELEASE_ENABLED = BUILD_INFO_PROP_PREFIX + "promotion.enabled";
    String PROP_RELEASE_COMMENT = BUILD_INFO_PROP_PREFIX + "promotion.comment";
    /**
     * A timestamp to add to deployed artifacts as matrix param. Usually same as build start time.
     */
    String PROP_BUILD_TIMESTAMP = BUILD_INFO_PREFIX + "build.timestamp";

    /**
     * Property to link the build back to the CI server that produced the build
     */
    String PROP_BUILD_URL = BUILD_INFO_PREFIX + "buildUrl";
    String PROP_BUILD_AGENT_NAME = BUILD_INFO_PREFIX + "buildAgent.name"; // maven, ivy, gradle...
    String PROP_BUILD_AGENT_VERSION = BUILD_INFO_PREFIX + "buildAgent.version";
    String PROP_AGENT_NAME = BUILD_INFO_PREFIX + "agent.name"; //hudson, teamcity...
    String PROP_AGENT_VERSION = BUILD_INFO_PREFIX + "agent.version"; //hudson, teamcity...

    String PROP_LICENSE_CONTROL_RUN_CHECKS = BUILD_INFO_PREFIX + "licenseControl.runChecks";
    String PROP_LICENSE_CONTROL_VIOLATION_RECIPIENTS = BUILD_INFO_PREFIX + "licenseControl.violationRecipients";
    String PROP_LICENSE_CONTROL_INCLUDE_PUBLISHED_ARTIFACTS =
            BUILD_INFO_PREFIX + "licenseControl.includePublishedArtifacts";
    String PROP_LICENSE_CONTROL_SCOPES = BUILD_INFO_PREFIX + "licenseControl.scopes";
    String PROP_LICENSE_CONTROL_AUTO_DISCOVER = BUILD_INFO_PREFIX + "licenseControl.autoDiscover";

    String PROP_BUILD_RETENTION_DAYS = BUILD_INFO_PREFIX + "buildRetention.daysToKeep";
    String PROP_BUILD_RETENTION_MINIMUM_DATE = BUILD_INFO_PREFIX + "buildRetention.minimumDate";
=======
>>>>>>> 89c77c0a
}<|MERGE_RESOLUTION|>--- conflicted
+++ resolved
@@ -35,45 +35,4 @@
      * Prefix for build info properties that are coming from the CI server.
      */
     String BUILD_INFO_ENVIRONMENT_PREFIX = "env.";
-<<<<<<< HEAD
-
-    /**
-     * If this property is set the build info is persisted to this file.
-     */
-    String PROP_BUILD_INFO_OUTPUT_FILE = BUILD_INFO_PREFIX + "output.file";
-
-    String PROP_BUILD_NAME = BUILD_INFO_PREFIX + "build.name";
-    String PROP_BUILD_NUMBER = BUILD_INFO_PREFIX + "build.number";
-    String PROP_BUILD_STARTED = BUILD_INFO_PREFIX + "build.started";
-    String PROP_PARENT_BUILD_NAME = BUILD_INFO_PREFIX + "build.parentName";
-    String PROP_PARENT_BUILD_NUMBER = BUILD_INFO_PREFIX + "build.parentNumber";
-    String PROP_VCS_REVISION = BUILD_INFO_PREFIX + "vcs.revision";
-    String PROP_PRINCIPAL = BUILD_INFO_PREFIX + "principal";
-    String PROP_RELEASE_ENABLED = BUILD_INFO_PROP_PREFIX + "promotion.enabled";
-    String PROP_RELEASE_COMMENT = BUILD_INFO_PROP_PREFIX + "promotion.comment";
-    /**
-     * A timestamp to add to deployed artifacts as matrix param. Usually same as build start time.
-     */
-    String PROP_BUILD_TIMESTAMP = BUILD_INFO_PREFIX + "build.timestamp";
-
-    /**
-     * Property to link the build back to the CI server that produced the build
-     */
-    String PROP_BUILD_URL = BUILD_INFO_PREFIX + "buildUrl";
-    String PROP_BUILD_AGENT_NAME = BUILD_INFO_PREFIX + "buildAgent.name"; // maven, ivy, gradle...
-    String PROP_BUILD_AGENT_VERSION = BUILD_INFO_PREFIX + "buildAgent.version";
-    String PROP_AGENT_NAME = BUILD_INFO_PREFIX + "agent.name"; //hudson, teamcity...
-    String PROP_AGENT_VERSION = BUILD_INFO_PREFIX + "agent.version"; //hudson, teamcity...
-
-    String PROP_LICENSE_CONTROL_RUN_CHECKS = BUILD_INFO_PREFIX + "licenseControl.runChecks";
-    String PROP_LICENSE_CONTROL_VIOLATION_RECIPIENTS = BUILD_INFO_PREFIX + "licenseControl.violationRecipients";
-    String PROP_LICENSE_CONTROL_INCLUDE_PUBLISHED_ARTIFACTS =
-            BUILD_INFO_PREFIX + "licenseControl.includePublishedArtifacts";
-    String PROP_LICENSE_CONTROL_SCOPES = BUILD_INFO_PREFIX + "licenseControl.scopes";
-    String PROP_LICENSE_CONTROL_AUTO_DISCOVER = BUILD_INFO_PREFIX + "licenseControl.autoDiscover";
-
-    String PROP_BUILD_RETENTION_DAYS = BUILD_INFO_PREFIX + "buildRetention.daysToKeep";
-    String PROP_BUILD_RETENTION_MINIMUM_DATE = BUILD_INFO_PREFIX + "buildRetention.minimumDate";
-=======
->>>>>>> 89c77c0a
 }